#
#    NEPI, a framework to manage network experiments
#    Copyright (C) 2013 INRIA
#
#    This program is free software: you can redistribute it and/or modify
#    it under the terms of the GNU General Public License as published by
#    the Free Software Foundation, either version 3 of the License, or
#    (at your option) any later version.
#
#    This program is distributed in the hope that it will be useful,
#    but WITHOUT ANY WARRANTY; without even the implied warranty of
#    MERCHANTABILITY or FITNESS FOR A PARTICULAR PURPOSE.  See the
#    GNU General Public License for more details.
#
#    You should have received a copy of the GNU General Public License
#    along with this program.  If not, see <http://www.gnu.org/licenses/>.
#
# Author: Alina Quereilhac <alina.quereilhac@inria.fr>
#         Julien Tribino <julien.tribino@inria.fr>


<<<<<<< HEAD
from nepi.execution.resource import ResourceManager, clsinit_copy, ResourceState, \
        reschedule_delay
=======
from nepi.execution.resource import ResourceManager, clsinit_copy, \
        ResourceState, reschedule_delay, failtrap
>>>>>>> 5f496ae6
from nepi.execution.attribute import Attribute, Flags 
from nepi.resources.omf.omf_resource import ResourceGateway, OMFResource
from nepi.resources.omf.omf_api import OMFAPIFactory

import time

<<<<<<< HEAD

=======
>>>>>>> 5f496ae6
@clsinit_copy
class OMFNode(OMFResource):
    """
    .. class:: Class Args :
      
        :param ec: The Experiment controller
        :type ec: ExperimentController
        :param guid: guid of the RM
        :type guid: int
        :param creds: Credentials to communicate with the rm (XmppClient for OMF)
        :type creds: dict

    .. note::

       This class is used only by the Experiment Controller through the Resource Factory

    """
    _rtype = "OMFNode"
    _authorized_connections = ["OMFApplication" , "OMFWifiInterface"]

    @classmethod
    def _register_attributes(cls):
        """Register the attributes of an OMF Node

        """
        hostname = Attribute("hostname", "Hostname of the machine")

        cls._register_attribute(hostname)

    # XXX: We don't necessary need to have the credentials at the 
    # moment we create the RM
    def __init__(self, ec, guid):
        """
        :param ec: The Experiment controller
        :type ec: ExperimentController
        :param guid: guid of the RM
        :type guid: int

        """
        super(OMFNode, self).__init__(ec, guid)

        self._omf_api = None 

    @property
    def exp_id(self):
        return self.ec.exp_id

    def valid_connection(self, guid):
        """ Check if the connection with the guid in parameter is possible. 
        Only meaningful connections are allowed.

        :param guid: Guid of the current RM
        :type guid: int
        :rtype:  Boolean

        """
        rm = self.ec.get_resource(guid)
        if rm.rtype() in self._authorized_connections:
            msg = "Connection between %s %s and %s %s accepted" % (
                    self.rtype(), self._guid, rm.rtype(), guid)
            self.debug(msg)

            return True

        msg = "Connection between %s %s and %s %s refused" % (
                self.rtype(), self._guid, rm.rtype(), guid)
        self.debug(msg)

        return False

    @failtrap
    def deploy(self):
        """ Deploy the RM. It means : Send Xmpp Message Using OMF protocol 
            to enroll the node into the experiment.
            It becomes DEPLOYED after sending messages to enroll the node

        """ 
        if not self._omf_api :
            self._omf_api = OMFAPIFactory.get_api(self.get('xmppSlice'), 
                self.get('xmppHost'), self.get('xmppPort'), 
                self.get('xmppPassword'), exp_id = self.exp_id)

        if not self._omf_api :
            msg = "Credentials are not initialzed. XMPP Connections impossible"
            self.error(msg)
            raise RuntimeError, msg

        if not self.get('hostname') :
            msg = "Hostname's value is not initialized"
            self.error(msg)
            raise RuntimeError, msg

        try:
            self._omf_api.enroll_host(self.get('hostname'))
        except AttributeError:
            msg = "Credentials are not initialzed. XMPP Connections impossible"
            self.error(msg)
            raise 

        super(OMFNode, self).deploy()

<<<<<<< HEAD
    def discover(self):
        """ Discover the availables nodes

        """
        pass
     
    def provision(self):
        """ Provision some availables nodes

        """
        pass

    def start(self):
        """Start the RM. It means nothing special for an interface for now
           It becomes STARTED as soon as this method starts.

        """

        super(OMFNode, self).start()

    def stop(self):
        """Stop the RM. It means nothing special for an interface for now
           It becomes STOPPED as soon as this method stops

        """
        super(OMFNode, self).stop()
        self.set_finished()

=======
>>>>>>> 5f496ae6
    def release(self):
        """Clean the RM at the end of the experiment

        """
<<<<<<< HEAD
        if self._omf_api :
            self._omf_api.release(self.get('hostname'))

            OMFAPIFactory.release_api(self.get('xmppSlice'), 
                self.get('xmppHost'), self.get('xmppPort'), 
                self.get('xmppPassword'), exp_id = self.exp_id)
=======
        try:
            if self._omf_api :
                self._omf_api.release(self.get('hostname'))

                OMFAPIFactory.release_api(self.get('xmppSlice'), 
                    self.get('xmppHost'), self.get('xmppPort'), 
                    self.get('xmppPassword'), exp_id = self.exp_id)
        except:
            import traceback
            err = traceback.format_exc()
            self.error(err)
>>>>>>> 5f496ae6

        super(OMFNode, self).release()
<|MERGE_RESOLUTION|>--- conflicted
+++ resolved
@@ -18,24 +18,14 @@
 # Author: Alina Quereilhac <alina.quereilhac@inria.fr>
 #         Julien Tribino <julien.tribino@inria.fr>
 
-
-<<<<<<< HEAD
-from nepi.execution.resource import ResourceManager, clsinit_copy, ResourceState, \
-        reschedule_delay
-=======
 from nepi.execution.resource import ResourceManager, clsinit_copy, \
         ResourceState, reschedule_delay, failtrap
->>>>>>> 5f496ae6
 from nepi.execution.attribute import Attribute, Flags 
 from nepi.resources.omf.omf_resource import ResourceGateway, OMFResource
 from nepi.resources.omf.omf_api import OMFAPIFactory
 
 import time
 
-<<<<<<< HEAD
-
-=======
->>>>>>> 5f496ae6
 @clsinit_copy
 class OMFNode(OMFResource):
     """
@@ -133,53 +123,14 @@
         except AttributeError:
             msg = "Credentials are not initialzed. XMPP Connections impossible"
             self.error(msg)
-            raise 
+            raise
 
         super(OMFNode, self).deploy()
 
-<<<<<<< HEAD
-    def discover(self):
-        """ Discover the availables nodes
-
-        """
-        pass
-     
-    def provision(self):
-        """ Provision some availables nodes
-
-        """
-        pass
-
-    def start(self):
-        """Start the RM. It means nothing special for an interface for now
-           It becomes STARTED as soon as this method starts.
-
-        """
-
-        super(OMFNode, self).start()
-
-    def stop(self):
-        """Stop the RM. It means nothing special for an interface for now
-           It becomes STOPPED as soon as this method stops
-
-        """
-        super(OMFNode, self).stop()
-        self.set_finished()
-
-=======
->>>>>>> 5f496ae6
     def release(self):
         """Clean the RM at the end of the experiment
 
         """
-<<<<<<< HEAD
-        if self._omf_api :
-            self._omf_api.release(self.get('hostname'))
-
-            OMFAPIFactory.release_api(self.get('xmppSlice'), 
-                self.get('xmppHost'), self.get('xmppPort'), 
-                self.get('xmppPassword'), exp_id = self.exp_id)
-=======
         try:
             if self._omf_api :
                 self._omf_api.release(self.get('hostname'))
@@ -191,6 +142,5 @@
             import traceback
             err = traceback.format_exc()
             self.error(err)
->>>>>>> 5f496ae6
 
         super(OMFNode, self).release()
