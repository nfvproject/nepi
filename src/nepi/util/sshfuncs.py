#
#    NEPI, a framework to manage network experiments
#    Copyright (C) 2013 INRIA
#
#    This program is free software: you can redistribute it and/or modify
#    it under the terms of the GNU General Public License as published by
#    the Free Software Foundation, either version 3 of the License, or
#    (at your option) any later version.
#
#    This program is distributed in the hope that it will be useful,
#    but WITHOUT ANY WARRANTY; without even the implied warranty of
#    MERCHANTABILITY or FITNESS FOR A PARTICULAR PURPOSE.  See the
#    GNU General Public License for more details.
#
#    You should have received a copy of the GNU General Public License
#    along with this program.  If not, see <http://www.gnu.org/licenses/>.
#
# Author: Alina Quereilhac <alina.quereilhac@inria.fr>
#         Claudio Freire <claudio-daniel.freire@inria.fr>

## TODO: This code needs reviewing !!!

import base64
import errno
import hashlib
import logging
import os
import os.path
import re
import select
import signal
import socket
import subprocess
import threading
import time
import tempfile

logger = logging.getLogger("sshfuncs")

def log(msg, level, out = None, err = None):
    if out:
        msg += " - OUT: %s " % out

    if err:
        msg += " - ERROR: %s " % err

    logger.log(level, msg)


if hasattr(os, "devnull"):
    DEV_NULL = os.devnull
else:
    DEV_NULL = "/dev/null"

SHELL_SAFE = re.compile('^[-a-zA-Z0-9_=+:.,/]*$')

class STDOUT: 
    """
    Special value that when given to rspawn in stderr causes stderr to 
    redirect to whatever stdout was redirected to.
    """

class ProcStatus:
    """
    Codes for status of remote spawned process
    """
    # Process is still running
    RUNNING = 1

    # Process is finished
    FINISHED = 2
    
    # Process hasn't started running yet (this should be very rare)
    NOT_STARTED = 3

hostbyname_cache = dict()
hostbyname_cache_lock = threading.Lock()

def gethostbyname(host):
    global hostbyname_cache
    global hostbyname_cache_lock
    
    hostbyname = hostbyname_cache.get(host)
    if not hostbyname:
        with hostbyname_cache_lock:
            hostbyname = socket.gethostbyname(host)
            hostbyname_cache[host] = hostbyname

            msg = " Added hostbyname %s - %s " % (host, hostbyname)
            log(msg, logging.DEBUG)

    return hostbyname

OPENSSH_HAS_PERSIST = None

def openssh_has_persist():
    """ The ssh_config options ControlMaster and ControlPersist allow to
    reuse a same network connection for multiple ssh sessions. In this 
    way limitations on number of open ssh connections can be bypassed.
    However, older versions of openSSH do not support this feature.
    This function is used to determine if ssh connection persist features
    can be used.
    """
    global OPENSSH_HAS_PERSIST
    if OPENSSH_HAS_PERSIST is None:
        proc = subprocess.Popen(["ssh","-v"],
            stdout = subprocess.PIPE,
            stderr = subprocess.STDOUT,
            stdin = open("/dev/null","r") )
        out,err = proc.communicate()
        proc.wait()
        
        vre = re.compile(r'OpenSSH_(?:[6-9]|5[.][8-9]|5[.][1-9][0-9]|[1-9][0-9]).*', re.I)
        OPENSSH_HAS_PERSIST = bool(vre.match(out))
    return OPENSSH_HAS_PERSIST

def make_server_key_args(server_key, host, port):
    """ Returns a reference to a temporary known_hosts file, to which 
    the server key has been added. 
    
    Make sure to hold onto the temp file reference until the process is 
    done with it

    :param server_key: the server public key
    :type server_key: str

    :param host: the hostname
    :type host: str

    :param port: the ssh port
    :type port: str

    """
    if port is not None:
        host = '%s:%s' % (host, str(port))

    # Create a temporary server key file
    tmp_known_hosts = tempfile.NamedTemporaryFile()
   
    hostbyname = gethostbyname(host) 

    # Add the intended host key
    tmp_known_hosts.write('%s,%s %s\n' % (host, hostbyname, server_key))
    
    # If we're not in strict mode, add user-configured keys
    if os.environ.get('NEPI_STRICT_AUTH_MODE',"").lower() not in ('1','true','on'):
        user_hosts_path = '%s/.ssh/known_hosts' % (os.environ.get('HOME',""),)
        if os.access(user_hosts_path, os.R_OK):
            f = open(user_hosts_path, "r")
            tmp_known_hosts.write(f.read())
            f.close()
        
    tmp_known_hosts.flush()
    
    return tmp_known_hosts

def make_control_path(agent, forward_x11):
    ctrl_path = "/tmp/nepi_ssh"

    if agent:
        ctrl_path +="_a"

    if forward_x11:
        ctrl_path +="_x"

    ctrl_path += "-%r@%h:%p"

    return ctrl_path

def shell_escape(s):
    """ Escapes strings so that they are safe to use as command-line 
    arguments """
    if SHELL_SAFE.match(s):
        # safe string - no escaping needed
        return s
    else:
        # unsafe string - escape
        def escp(c):
            if (32 <= ord(c) < 127 or c in ('\r','\n','\t')) and c not in ("'",'"'):
                return c
            else:
                return "'$'\\x%02x''" % (ord(c),)
        s = ''.join(map(escp,s))
        return "'%s'" % (s,)

def eintr_retry(func):
    """Retries a function invocation when a EINTR occurs"""
    import functools
    @functools.wraps(func)
    def rv(*p, **kw):
        retry = kw.pop("_retry", False)
        for i in xrange(0 if retry else 4):
            try:
                return func(*p, **kw)
            except (select.error, socket.error), args:
                if args[0] == errno.EINTR:
                    continue
                else:
                    raise 
            except OSError, e:
                if e.errno == errno.EINTR:
                    continue
                else:
                    raise
        else:
            return func(*p, **kw)
    return rv

def rexec(command, host, user, 
        port = None,
        gwuser = None,
        gw = None, 
        agent = True,
        sudo = False,
        identity = None,
        server_key = None,
        env = None,
        tty = False,
        connect_timeout = 30,
        retry = 3,
        persistent = True,
        forward_x11 = False,
        blocking = True,
        strict_host_checking = True):
    """
    Executes a remote command, returns ((stdout,stderr),process)
    """
    
    tmp_known_hosts = None
    if not gw:
        hostip = gethostbyname(host)
    else: hostip = None

    args = ['ssh', '-C',
            # Don't bother with localhost. Makes test easier
            '-o', 'NoHostAuthenticationForLocalhost=yes',
            '-o', 'ConnectTimeout=%d' % (int(connect_timeout),),
            '-o', 'ConnectionAttempts=3',
            '-o', 'ServerAliveInterval=30',
            '-o', 'TCPKeepAlive=yes',
            '-o', 'Batchmode=yes',
            '-l', user, hostip or host]

    if persistent and openssh_has_persist():
        args.extend([
            '-o', 'ControlMaster=auto',
            '-o', 'ControlPath=%s' % (make_control_path(agent, forward_x11),),
            '-o', 'ControlPersist=60' ])

    if not strict_host_checking:
        # Do not check for Host key. Unsafe.
        args.extend(['-o', 'StrictHostKeyChecking=no'])

    if gw:
        if gwuser:
            proxycommand = 'ProxyCommand=ssh %s@%s -W %%h:%%p' % (gwuser, gw)
        else:
            proxycommand = 'ProxyCommand=ssh %%r@%s -W %%h:%%p' % gw
        args.extend(['-o', proxycommand])

    if agent:
        args.append('-A')

    if port:
        args.append('-p%d' % port)

    if identity:
        identity = os.path.expanduser(identity)
        args.extend(('-i', identity))

    if tty:
        args.append('-t')
        args.append('-t')

    if forward_x11:
        args.append('-X')

    if server_key:
        # Create a temporary server key file
        tmp_known_hosts = make_server_key_args(server_key, host, port)
        args.extend(['-o', 'UserKnownHostsFile=%s' % (tmp_known_hosts.name,)])

    if sudo:
        command = "sudo " + command

    args.append(command)
<<<<<<< HEAD
=======

    for x in xrange(retry):
        # connects to the remote host and starts a remote connection
        proc = subprocess.Popen(args,
                env = env,
                stdout = subprocess.PIPE,
                stdin = subprocess.PIPE, 
                stderr = subprocess.PIPE)
       
        # attach tempfile object to the process, to make sure the file stays
        # alive until the process is finished with it
        proc._known_hosts = tmp_known_hosts
>>>>>>> b182c94c
    
    log_msg = " rexec - host %s - command %s " % (host, " ".join(args))

    stdout = stderr = stdin = subprocess.PIPE
    if forward_x11:
        stdout = stderr = stdin = None

    return _retry_rexec(args, log_msg, 
            stderr = stderr,
            stdin = stdin,
            stdout = stdout,
            env = env, 
            retry = retry, 
            tmp_known_hosts = tmp_known_hosts,
            blocking = blocking)

def rcopy(source, dest,
        port = None,
        gwuser = None,
        gw = None,
        agent = True, 
        recursive = False,
        identity = None,
        server_key = None,
        retry = 3,
        strict_host_checking = True):
    """
    Copies from/to remote sites.
    
    Source and destination should have the user and host encoded
    as per scp specs.
    
<<<<<<< HEAD
    Source can be a list of files to copy to a single destination,
    in which case it is advised that the destination be a folder.
=======
    Source can be a list of files to copy to a single destination, 
    (in which case it is advised that the destination be a folder),
    a single file in a string or a semi-colon separated list of files
    in a string.
>>>>>>> b182c94c
    """

    # Parse destination as <user>@<server>:<path>
    if isinstance(dest, str) and ':' in dest:
        remspec, path = dest.split(':',1)
    elif isinstance(source, str) and ':' in source:
        remspec, path = source.split(':',1)
    else:
        raise ValueError, "Both endpoints cannot be local"
    user,host = remspec.rsplit('@',1)
    
<<<<<<< HEAD
    # Parse destination as <user>@<server>:<path>
    if isinstance(dest, basestring) and ':' in dest:
        remspec, path = dest.split(':',1)
    elif isinstance(source, basestring) and ':' in source:
        remspec, path = source.split(':',1)
    else:
        raise ValueError, "Both endpoints cannot be local"
    user,host = remspec.rsplit('@',1)
    
=======
>>>>>>> b182c94c
    # plain scp
    tmp_known_hosts = None

    args = ['scp', '-q', '-p', '-C',
            # Speed up transfer using blowfish cypher specification which is 
            # faster than the default one (3des)
            '-c', 'blowfish',
            # Don't bother with localhost. Makes test easier
            '-o', 'NoHostAuthenticationForLocalhost=yes',
            '-o', 'ConnectTimeout=60',
            '-o', 'ConnectionAttempts=3',
            '-o', 'ServerAliveInterval=30',
            '-o', 'TCPKeepAlive=yes' ]
            
    if port:
        args.append('-P%d' % port)
<<<<<<< HEAD

    if recursive:
        args.append('-r')

    if identity:
        args.extend(('-i', identity))

    if server_key:
        # Create a temporary server key file
        tmp_known_hosts = make_server_key_args(server_key, host, port)
        args.extend(['-o', 'UserKnownHostsFile=%s' % (tmp_known_hosts.name,)])

    if not strict_host_checking:
        # Do not check for Host key. Unsafe.
        args.extend(['-o', 'StrictHostKeyChecking=no'])

    if isinstance(source, list):
        args.extend(source)
    else:
        if openssh_has_persist():
            args.extend([
                '-o', 'ControlMaster=auto',
                '-o', 'ControlPath=%s' % (make_control_path(agent, False),)
                ])
        args.append(source)

    args.append(dest)

    log_msg = " rcopy - host %s - command %s " % (host, " ".join(args))
    
    return _retry_rexec(args, log_msg, env = None, retry = retry, 
            tmp_known_hosts = tmp_known_hosts,
            blocking = True)
=======

    if gw:
        if gwuser:
            proxycommand = 'ProxyCommand=ssh %s@%s -W %%h:%%p' % (gwuser, gw)
        else:
            proxycommand = 'ProxyCommand=ssh %%r@%s -W %%h:%%p' % gw
        args.extend(['-o', proxycommand])

    if recursive:
        args.append('-r')

    if identity:
        identity = os.path.expanduser(identity)
        args.extend(('-i', identity))

    if server_key:
        # Create a temporary server key file
        tmp_known_hosts = make_server_key_args(server_key, host, port)
        args.extend(['-o', 'UserKnownHostsFile=%s' % (tmp_known_hosts.name,)])

    if not strict_host_checking:
        # Do not check for Host key. Unsafe.
        args.extend(['-o', 'StrictHostKeyChecking=no'])

    if openssh_has_persist():
        args.extend([
            '-o', 'ControlMaster=auto',
            '-o', 'ControlPath=%s' % (make_control_path(agent, False),)
            ])

    if isinstance(dest, str):
        dest = map(str.strip, dest.split(";"))

    if isinstance(source, str):
        source = map(str.strip, source.split(";"))

    args.extend(source)

    args.extend(dest)

    for x in xrange(retry):
        # connects to the remote host and starts a remote connection
        proc = subprocess.Popen(args,
                stdout = subprocess.PIPE,
                stdin = subprocess.PIPE, 
                stderr = subprocess.PIPE)
        
        # attach tempfile object to the process, to make sure the file stays
        # alive until the process is finished with it
        proc._known_hosts = tmp_known_hosts
    
        try:
            (out, err) = proc.communicate()
            eintr_retry(proc.wait)()
            msg = " rcopy - host %s - command %s " % (host, " ".join(args))
            log(msg, logging.DEBUG, out, err)

            if proc.poll():
                t = x*2
                msg = "SLEEPING %d ... ATEMPT %d - host %s - command %s " % ( 
                        t, x, host, " ".join(args))
                log(msg, logging.DEBUG)

                time.sleep(t)
                continue

            break
        except RuntimeError, e:
            msg = " rcopy EXCEPTION - host %s - command %s - TIMEOUT -> %s" % (host, " ".join(args), e.args)
            log(msg, logging.DEBUG, out, err)

            if retry <= 0:
                raise
            retry -= 1
        
    return ((out, err), proc)
>>>>>>> b182c94c

def rspawn(command, pidfile, 
        stdout = '/dev/null', 
        stderr = STDOUT, 
        stdin = '/dev/null',
        home = None, 
        create_home = False, 
        sudo = False,
        host = None, 
        port = None, 
        user = None, 
        gwuser = None,
        gw = None,
        agent = None, 
        identity = None, 
        server_key = None,
        tty = False):
    """
    Spawn a remote command such that it will continue working asynchronously in 
    background. 

        :param command: The command to run, it should be a single line.
        :type command: str

        :param pidfile: Path to a file where to store the pid and ppid of the 
                        spawned process
        :type pidfile: str

        :param stdout: Path to file to redirect standard output. 
                       The default value is /dev/null
        :type stdout: str

        :param stderr: Path to file to redirect standard error.
                       If the special STDOUT value is used, stderr will 
                       be redirected to the same file as stdout
        :type stderr: str

        :param stdin: Path to a file with input to be piped into the command's standard input
        :type stdin: str

        :param home: Path to working directory folder. 
                    It is assumed to exist unless the create_home flag is set.
        :type home: str

        :param create_home: Flag to force creation of the home folder before 
                            running the command
        :type create_home: bool
 
        :param sudo: Flag forcing execution with sudo user
        :type sudo: bool
        
        :rtype: touple

        (stdout, stderr), process
        
        Of the spawning process, which only captures errors at spawning time.
        Usually only useful for diagnostics.
    """
    # Start process in a "daemonized" way, using nohup and heavy
    # stdin/out redirection to avoid connection issues
    if stderr is STDOUT:
        stderr = '&1'
    else:
        stderr = ' ' + stderr
    
    daemon_command = '{ { %(command)s > %(stdout)s 2>%(stderr)s < %(stdin)s & } ; echo $! 1 > %(pidfile)s ; }' % {
        'command' : command,
        'pidfile' : shell_escape(pidfile),
        'stdout' : stdout,
        'stderr' : stderr,
        'stdin' : stdin,
    }
    
    cmd = "%(create)s%(gohome)s rm -f %(pidfile)s ; %(sudo)s nohup bash -c %(command)s " % {
            'command' : shell_escape(daemon_command),
            'sudo' : 'sudo -S' if sudo else '',
            'pidfile' : shell_escape(pidfile),
            'gohome' : 'cd %s ; ' % (shell_escape(home),) if home else '',
            'create' : 'mkdir -p %s ; ' % (shell_escape(home),) if create_home and home else '',
        }

    (out,err),proc = rexec(
        cmd,
        host = host,
        port = port,
        user = user,
        gwuser = gwuser,
        gw = gw,
        agent = agent,
        identity = identity,
        server_key = server_key,
        tty = tty ,
        )
    
    if proc.wait():
        raise RuntimeError, "Failed to set up application on host %s: %s %s" % (host, out,err,)

    return ((out, err), proc)

@eintr_retry
def rgetpid(pidfile,
        host = None, 
        port = None, 
        user = None, 
        gwuser = None,
        gw = None,
        agent = None, 
        identity = None,
        server_key = None):
    """
    Returns the pid and ppid of a process from a remote file where the 
    information was stored.

        :param home: Path to directory where the pidfile is located
        :type home: str

        :param pidfile: Name of file containing the pid information
        :type pidfile: str
        
        :rtype: int
        
        A (pid, ppid) tuple useful for calling rstatus and rkill,
        or None if the pidfile isn't valid yet (can happen when process is staring up)

    """
    (out,err),proc = rexec(
        "cat %(pidfile)s" % {
            'pidfile' : pidfile,
        },
        host = host,
        port = port,
        user = user,
        gwuser = gwuser,
        gw = gw,
        agent = agent,
        identity = identity,
        server_key = server_key
        )
        
    if proc.wait():
        return None
    
    if out:
        try:
            return map(int,out.strip().split(' ',1))
        except:
            # Ignore, many ways to fail that don't matter that much
            return None

@eintr_retry
def rstatus(pid, ppid, 
        host = None, 
        port = None, 
        user = None, 
        gwuser = None,
        gw = None,
        agent = None, 
        identity = None,
        server_key = None):
    """
    Returns a code representing the the status of a remote process

        :param pid: Process id of the process
        :type pid: int

        :param ppid: Parent process id of process
        :type ppid: int
    
        :rtype: int (One of NOT_STARTED, RUNNING, FINISHED)
    
    """
    (out,err),proc = rexec(
        # Check only by pid. pid+ppid does not always work (especially with sudo) 
        " (( ps --pid %(pid)d -o pid | grep -c %(pid)d && echo 'wait')  || echo 'done' ) | tail -n 1" % {
            'ppid' : ppid,
            'pid' : pid,
        },
        host = host,
        port = port,
        user = user,
        gwuser = gwuser,
        gw = gw,
        agent = agent,
        identity = identity,
        server_key = server_key
        )
    
    if proc.wait():
        return ProcStatus.NOT_STARTED
    
    status = False
    if err:
        if err.strip().find("Error, do this: mount -t proc none /proc") >= 0:
            status = True
    elif out:
        status = (out.strip() == 'wait')
    else:
        return ProcStatus.NOT_STARTED
    return ProcStatus.RUNNING if status else ProcStatus.FINISHED

@eintr_retry
def rkill(pid, ppid,
        host = None, 
        port = None, 
        user = None, 
        gwuser = None,
        gw = None,
        agent = None, 
        sudo = False,
        identity = None, 
        server_key = None, 
        nowait = False):
    """
    Sends a kill signal to a remote process.

    First tries a SIGTERM, and if the process does not end in 10 seconds,
    it sends a SIGKILL.
 
        :param pid: Process id of process to be killed
        :type pid: int

        :param ppid: Parent process id of process to be killed
        :type ppid: int

        :param sudo: Flag indicating if sudo should be used to kill the process
        :type sudo: bool
        
    """
    subkill = "$(ps --ppid %(pid)d -o pid h)" % { 'pid' : pid }
    cmd = """
SUBKILL="%(subkill)s" ;
%(sudo)s kill -- -%(pid)d $SUBKILL || /bin/true
%(sudo)s kill %(pid)d $SUBKILL || /bin/true
for x in 1 2 3 4 5 6 7 8 9 0 1 2 3 4 5 6 7 8 9 0 1 2 3 4 5 6 7 8 9 0 ; do 
    sleep 0.2 
    if [ `ps --pid %(pid)d -o pid | grep -c %(pid)d` == '0' ]; then
        break
    else
        %(sudo)s kill -- -%(pid)d $SUBKILL || /bin/true
        %(sudo)s kill %(pid)d $SUBKILL || /bin/true
    fi
    sleep 1.8
done
if [ `ps --pid %(pid)d -o pid | grep -c %(pid)d` != '0' ]; then
    %(sudo)s kill -9 -- -%(pid)d $SUBKILL || /bin/true
    %(sudo)s kill -9 %(pid)d $SUBKILL || /bin/true
fi
"""
    if nowait:
        cmd = "( %s ) >/dev/null 2>/dev/null </dev/null &" % (cmd,)

    (out,err),proc = rexec(
        cmd % {
            'ppid' : ppid,
            'pid' : pid,
            'sudo' : 'sudo -S' if sudo else '',
            'subkill' : subkill,
        },
        host = host,
        port = port,
        user = user,
        gwuser = gwuser,
        gw = gw,
        agent = agent,
        identity = identity,
        server_key = server_key
        )
    
    # wait, don't leave zombies around
    proc.wait()

    return (out, err), proc

def _retry_rexec(args,
        log_msg,
        stdout = subprocess.PIPE,
        stdin = subprocess.PIPE, 
        stderr = subprocess.PIPE,
        env = None,
        retry = 3,
        tmp_known_hosts = None,
        blocking = True):

    for x in xrange(retry):
        # connects to the remote host and starts a remote connection
        proc = subprocess.Popen(args,
                env = env,
                stdout = stdout,
                stdin = stdin, 
                stderr = stderr)
        
        # attach tempfile object to the process, to make sure the file stays
        # alive until the process is finished with it
        proc._known_hosts = tmp_known_hosts
    
        # The argument block == False forces to rexec to return immediately, 
        # without blocking 
        try:
            err = out = " "
            if blocking:
                (out, err) = proc.communicate()
            elif stdout:
                out = proc.stdout.read()
                if proc.poll() and stderr:
                    err = proc.stderr.read()

            log(log_msg, logging.DEBUG, out, err)

            if proc.poll():
                skip = False

                if err.strip().startswith('ssh: ') or err.strip().startswith('mux_client_hello_exchange: '):
                    # SSH error, can safely retry
                    skip = True 
                elif retry:
                    # Probably timed out or plain failed but can retry
                    skip = True 
                
                if skip:
                    t = x*2
                    msg = "SLEEPING %d ... ATEMPT %d - command %s " % ( 
                            t, x, " ".join(args))
                    log(msg, logging.DEBUG)

                    time.sleep(t)
                    continue
            break
        except RuntimeError, e:
            msg = " rexec EXCEPTION - TIMEOUT -> %s \n %s" % ( e.args, log_msg )
            log(msg, logging.DEBUG, out, err)

            if retry <= 0:
                raise
            retry -= 1
        
    return ((out, err), proc)

<|MERGE_RESOLUTION|>--- conflicted
+++ resolved
@@ -284,21 +284,6 @@
         command = "sudo " + command
 
     args.append(command)
-<<<<<<< HEAD
-=======
-
-    for x in xrange(retry):
-        # connects to the remote host and starts a remote connection
-        proc = subprocess.Popen(args,
-                env = env,
-                stdout = subprocess.PIPE,
-                stdin = subprocess.PIPE, 
-                stderr = subprocess.PIPE)
-       
-        # attach tempfile object to the process, to make sure the file stays
-        # alive until the process is finished with it
-        proc._known_hosts = tmp_known_hosts
->>>>>>> b182c94c
     
     log_msg = " rexec - host %s - command %s " % (host, " ".join(args))
 
@@ -331,15 +316,10 @@
     Source and destination should have the user and host encoded
     as per scp specs.
     
-<<<<<<< HEAD
-    Source can be a list of files to copy to a single destination,
-    in which case it is advised that the destination be a folder.
-=======
     Source can be a list of files to copy to a single destination, 
     (in which case it is advised that the destination be a folder),
     a single file in a string or a semi-colon separated list of files
     in a string.
->>>>>>> b182c94c
     """
 
     # Parse destination as <user>@<server>:<path>
@@ -351,18 +331,6 @@
         raise ValueError, "Both endpoints cannot be local"
     user,host = remspec.rsplit('@',1)
     
-<<<<<<< HEAD
-    # Parse destination as <user>@<server>:<path>
-    if isinstance(dest, basestring) and ':' in dest:
-        remspec, path = dest.split(':',1)
-    elif isinstance(source, basestring) and ':' in source:
-        remspec, path = source.split(':',1)
-    else:
-        raise ValueError, "Both endpoints cannot be local"
-    user,host = remspec.rsplit('@',1)
-    
-=======
->>>>>>> b182c94c
     # plain scp
     tmp_known_hosts = None
 
@@ -379,12 +347,19 @@
             
     if port:
         args.append('-P%d' % port)
-<<<<<<< HEAD
+
+    if gw:
+        if gwuser:
+            proxycommand = 'ProxyCommand=ssh %s@%s -W %%h:%%p' % (gwuser, gw)
+        else:
+            proxycommand = 'ProxyCommand=ssh %%r@%s -W %%h:%%p' % gw
+        args.extend(['-o', proxycommand])
 
     if recursive:
         args.append('-r')
 
     if identity:
+        identity = os.path.expanduser(identity)
         args.extend(('-i', identity))
 
     if server_key:
@@ -395,7 +370,7 @@
     if not strict_host_checking:
         # Do not check for Host key. Unsafe.
         args.extend(['-o', 'StrictHostKeyChecking=no'])
-
+    
     if isinstance(source, list):
         args.extend(source)
     else:
@@ -413,84 +388,6 @@
     return _retry_rexec(args, log_msg, env = None, retry = retry, 
             tmp_known_hosts = tmp_known_hosts,
             blocking = True)
-=======
-
-    if gw:
-        if gwuser:
-            proxycommand = 'ProxyCommand=ssh %s@%s -W %%h:%%p' % (gwuser, gw)
-        else:
-            proxycommand = 'ProxyCommand=ssh %%r@%s -W %%h:%%p' % gw
-        args.extend(['-o', proxycommand])
-
-    if recursive:
-        args.append('-r')
-
-    if identity:
-        identity = os.path.expanduser(identity)
-        args.extend(('-i', identity))
-
-    if server_key:
-        # Create a temporary server key file
-        tmp_known_hosts = make_server_key_args(server_key, host, port)
-        args.extend(['-o', 'UserKnownHostsFile=%s' % (tmp_known_hosts.name,)])
-
-    if not strict_host_checking:
-        # Do not check for Host key. Unsafe.
-        args.extend(['-o', 'StrictHostKeyChecking=no'])
-
-    if openssh_has_persist():
-        args.extend([
-            '-o', 'ControlMaster=auto',
-            '-o', 'ControlPath=%s' % (make_control_path(agent, False),)
-            ])
-
-    if isinstance(dest, str):
-        dest = map(str.strip, dest.split(";"))
-
-    if isinstance(source, str):
-        source = map(str.strip, source.split(";"))
-
-    args.extend(source)
-
-    args.extend(dest)
-
-    for x in xrange(retry):
-        # connects to the remote host and starts a remote connection
-        proc = subprocess.Popen(args,
-                stdout = subprocess.PIPE,
-                stdin = subprocess.PIPE, 
-                stderr = subprocess.PIPE)
-        
-        # attach tempfile object to the process, to make sure the file stays
-        # alive until the process is finished with it
-        proc._known_hosts = tmp_known_hosts
-    
-        try:
-            (out, err) = proc.communicate()
-            eintr_retry(proc.wait)()
-            msg = " rcopy - host %s - command %s " % (host, " ".join(args))
-            log(msg, logging.DEBUG, out, err)
-
-            if proc.poll():
-                t = x*2
-                msg = "SLEEPING %d ... ATEMPT %d - host %s - command %s " % ( 
-                        t, x, host, " ".join(args))
-                log(msg, logging.DEBUG)
-
-                time.sleep(t)
-                continue
-
-            break
-        except RuntimeError, e:
-            msg = " rcopy EXCEPTION - host %s - command %s - TIMEOUT -> %s" % (host, " ".join(args), e.args)
-            log(msg, logging.DEBUG, out, err)
-
-            if retry <= 0:
-                raise
-            retry -= 1
-        
-    return ((out, err), proc)
->>>>>>> b182c94c
 
 def rspawn(command, pidfile, 
         stdout = '/dev/null', 
@@ -827,4 +724,3 @@
             retry -= 1
         
     return ((out, err), proc)
-
