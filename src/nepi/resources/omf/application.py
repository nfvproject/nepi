#
#    NEPI, a framework to manage network experiments
#    Copyright (C) 2013 INRIA
#
#    This program is free software: you can redistribute it and/or modify
#    it under the terms of the GNU General Public License as published by
#    the Free Software Foundation, either version 3 of the License, or
#    (at your option) any later version.
#
#    This program is distributed in the hope that it will be useful,
#    but WITHOUT ANY WARRANTY; without even the implied warranty of
#    MERCHANTABILITY or FITNESS FOR A PARTICULAR PURPOSE.  See the
#    GNU General Public License for more details.
#
#    You should have received a copy of the GNU General Public License
#    along with this program.  If not, see <http://www.gnu.org/licenses/>.
#
# Author: Alina Quereilhac <alina.quereilhac@inria.fr>
#         Julien Tribino <julien.tribino@inria.fr>

<<<<<<< HEAD
from nepi.execution.resource import ResourceManager, clsinit_copy, ResourceState, \
        reschedule_delay
=======
from nepi.execution.resource import ResourceManager, clsinit_copy, \
        ResourceState, reschedule_delay, failtrap
>>>>>>> cc9b06a6
from nepi.execution.attribute import Attribute, Flags 
from nepi.resources.omf.omf_resource import ResourceGateway, OMFResource
from nepi.resources.omf.node import OMFNode
from nepi.resources.omf.omf_api import OMFAPIFactory

#from nepi.util.sshfuncs import ProcStatus
from nepi.util import sshfuncs

<<<<<<< HEAD
=======

>>>>>>> cc9b06a6
@clsinit_copy
class OMFApplication(OMFResource):
    """
    .. class:: Class Args :
      
        :param ec: The Experiment controller
        :type ec: ExperimentController
        :param guid: guid of the RM
        :type guid: int
        :param creds: Credentials to communicate with the rm (XmppClient)
        :type creds: dict

    .. note::

       This class is used only by the Experiment Controller through the 
       Resource Factory

    """
    _rtype = "OMFApplication"
    _authorized_connections = ["OMFNode"]

    @classmethod
    def _register_attributes(cls):
        """ Register the attributes of an OMF application

        """
        appid = Attribute("appid", "Name of the application")
        path = Attribute("path", "Path of the application")
        args = Attribute("args", "Argument of the application")
        env = Attribute("env", "Environnement variable of the application")
        stdin = Attribute("stdin", "Input of the application", default = "")
<<<<<<< HEAD
=======
        sources = Attribute("sources", "Sources of the application", 
                     flags = Flags.ExecReadOnly)
        sshuser = Attribute("sshUser", "user to connect with ssh", 
                     flags = Flags.ExecReadOnly)
        sshkey = Attribute("sshKey", "key to use for ssh", 
                     flags = Flags.ExecReadOnly)
>>>>>>> cc9b06a6
        cls._register_attribute(appid)
        cls._register_attribute(path)
        cls._register_attribute(args)
        cls._register_attribute(env)
        cls._register_attribute(stdin)
<<<<<<< HEAD
=======
        cls._register_attribute(sources)
        cls._register_attribute(sshuser)
        cls._register_attribute(sshkey)
>>>>>>> cc9b06a6

    def __init__(self, ec, guid):
        """
        :param ec: The Experiment controller
        :type ec: ExperimentController
        :param guid: guid of the RM
        :type guid: int
        :param creds: Credentials to communicate with the rm (XmppClient for OMF)
        :type creds: dict

        """
        super(OMFApplication, self).__init__(ec, guid)

        self.set('appid', "")
        self.set('path', "")
        self.set('args', "")
        self.set('env', "")

        self._node = None

        self._omf_api = None

        self.add_set_hook()

    @property
    def exp_id(self):
        return self.ec.exp_id

    @property
    def node(self):
        rm_list = self.get_connected(OMFNode.rtype())
        if rm_list: return rm_list[0]
        return None

    def stdin_hook(self, old_value, new_value):
        self._omf_api.send_stdin(self.node.get('hostname'), new_value, self.get('appid'))
        return new_value

    def add_set_hook(self):
        attr = self._attrs["stdin"]
        attr.set_hook = self.stdin_hook

<<<<<<< HEAD

=======
>>>>>>> cc9b06a6
    def valid_connection(self, guid):
        """ Check if the connection with the guid in parameter is possible. 
        Only meaningful connections are allowed.

        :param guid: Guid of RM it will be connected
        :type guid: int
        :rtype:  Boolean

        """
        rm = self.ec.get_resource(guid)
        if rm.rtype() not in self._authorized_connections:
            msg = ("Connection between %s %s and %s %s refused: "
                    "An Application can be connected only to a Node" ) % \
                (self.rtype(), self._guid, rm.rtype(), guid)
            self.debug(msg)

            return False

        elif len(self.connections) != 0 :
            msg = ("Connection between %s %s and %s %s refused: "
                    "This Application is already connected" ) % \
                (self.rtype(), self._guid, rm.rtype(), guid)
            self.debug(msg)
            return False
        else :
            msg = "Connection between %s %s and %s %s accepted" % (
                    self.rtype(), self._guid, rm.rtype(), guid)
            self.debug(msg)

            return True

    @failtrap
    def deploy(self):
        """ Deploy the RM. It means nothing special for an application 
        for now (later it will be upload sources, ...)
        It becomes DEPLOYED after getting the xmpp client.

        """
        self.set('xmppSlice', self.node.get('xmppSlice'))
        self.set('xmppHost', self.node.get('xmppHost'))
        self.set('xmppPort', self.node.get('xmppPort'))
        self.set('xmppPassword', self.node.get('xmppPassword'))

        if not self._omf_api :
            self._omf_api = OMFAPIFactory.get_api(self.get('xmppSlice'), 
                self.get('xmppHost'), self.get('xmppPort'), 
                self.get('xmppPassword'), exp_id = self.exp_id)

        if not self._omf_api :
            msg = "Credentials are not initialzed. XMPP Connections impossible"
            self.error(msg)
            raise RuntimeError, msg

        if self.get('sources'):
            gateway = ResourceGateway.AMtoGateway[self.get('xmppHost')]
            user = self.get('sshUser') or self.get('xmppSlice')
            dst = user + "@"+ gateway + ":"
            (out, err), proc = sshfuncs.rcopy(self.get('sources'), dst)

        super(OMFApplication, self).deploy()

    @failtrap
    def start(self):
        """ Start the RM. It means : Send Xmpp Message Using OMF protocol 
         to execute the application. 
         It becomes STARTED before the messages are sent (for coordination)

        """
        if not (self.get('appid') and self.get('path')) :
            msg = "Application's information are not initialized"
            self.error(msg)
            raise RuntimeError, msg

        if not self.get('args'):
            self.set('args', " ")
        if not self.get('env'):
            self.set('env', " ")

        # Some information to check the information in parameter
        msg = " " + self.rtype() + " ( Guid : " + str(self._guid) +") : " + \
            self.get('appid') + " : " + self.get('path') + " : " + \
            self.get('args') + " : " + self.get('env')
        self.info(msg)

        try:
            self._omf_api.execute(self.node.get('hostname'),self.get('appid'), \
                self.get('args'), self.get('path'), self.get('env'))
        except AttributeError:
            msg = "Credentials are not initialzed. XMPP Connections impossible"
            self.error(msg)
            raise

        super(OMFApplication, self).start()

    @failtrap
    def stop(self):
        """ Stop the RM. It means : Send Xmpp Message Using OMF protocol to 
        kill the application. 
        State is set to STOPPED after the message is sent.

        """
        try:
            self._omf_api.exit(self.node.get('hostname'),self.get('appid'))
        except AttributeError:
            msg = "Credentials were not initialzed. XMPP Connections impossible"
            self.error(msg)
            raise

        super(OMFApplication, self).stop()
        self.set_finished()

    def release(self):
        """ Clean the RM at the end of the experiment and release the API.

        """
<<<<<<< HEAD
        if self._omf_api :
            OMFAPIFactory.release_api(self.get('xmppSlice'), 
                self.get('xmppHost'), self.get('xmppPort'), 
                self.get('xmppPassword'), exp_id = self.exp_id)
=======
        try:
            if self._omf_api :
                OMFAPIFactory.release_api(self.get('xmppSlice'), 
                    self.get('xmppHost'), self.get('xmppPort'), 
                    self.get('xmppPassword'), exp_id = self.exp_id)
        except:
            import traceback
            err = traceback.format_exc()
            self.error(err)
>>>>>>> cc9b06a6

        super(OMFApplication, self).release()
<|MERGE_RESOLUTION|>--- conflicted
+++ resolved
@@ -18,25 +18,13 @@
 # Author: Alina Quereilhac <alina.quereilhac@inria.fr>
 #         Julien Tribino <julien.tribino@inria.fr>
 
-<<<<<<< HEAD
-from nepi.execution.resource import ResourceManager, clsinit_copy, ResourceState, \
-        reschedule_delay
-=======
 from nepi.execution.resource import ResourceManager, clsinit_copy, \
         ResourceState, reschedule_delay, failtrap
->>>>>>> cc9b06a6
 from nepi.execution.attribute import Attribute, Flags 
 from nepi.resources.omf.omf_resource import ResourceGateway, OMFResource
 from nepi.resources.omf.node import OMFNode
 from nepi.resources.omf.omf_api import OMFAPIFactory
 
-#from nepi.util.sshfuncs import ProcStatus
-from nepi.util import sshfuncs
-
-<<<<<<< HEAD
-=======
-
->>>>>>> cc9b06a6
 @clsinit_copy
 class OMFApplication(OMFResource):
     """
@@ -68,26 +56,11 @@
         args = Attribute("args", "Argument of the application")
         env = Attribute("env", "Environnement variable of the application")
         stdin = Attribute("stdin", "Input of the application", default = "")
-<<<<<<< HEAD
-=======
-        sources = Attribute("sources", "Sources of the application", 
-                     flags = Flags.ExecReadOnly)
-        sshuser = Attribute("sshUser", "user to connect with ssh", 
-                     flags = Flags.ExecReadOnly)
-        sshkey = Attribute("sshKey", "key to use for ssh", 
-                     flags = Flags.ExecReadOnly)
->>>>>>> cc9b06a6
         cls._register_attribute(appid)
         cls._register_attribute(path)
         cls._register_attribute(args)
         cls._register_attribute(env)
         cls._register_attribute(stdin)
-<<<<<<< HEAD
-=======
-        cls._register_attribute(sources)
-        cls._register_attribute(sshuser)
-        cls._register_attribute(sshkey)
->>>>>>> cc9b06a6
 
     def __init__(self, ec, guid):
         """
@@ -130,10 +103,6 @@
         attr = self._attrs["stdin"]
         attr.set_hook = self.stdin_hook
 
-<<<<<<< HEAD
-
-=======
->>>>>>> cc9b06a6
     def valid_connection(self, guid):
         """ Check if the connection with the guid in parameter is possible. 
         Only meaningful connections are allowed.
@@ -157,7 +126,9 @@
                     "This Application is already connected" ) % \
                 (self.rtype(), self._guid, rm.rtype(), guid)
             self.debug(msg)
+
             return False
+
         else :
             msg = "Connection between %s %s and %s %s accepted" % (
                     self.rtype(), self._guid, rm.rtype(), guid)
@@ -172,11 +143,6 @@
         It becomes DEPLOYED after getting the xmpp client.
 
         """
-        self.set('xmppSlice', self.node.get('xmppSlice'))
-        self.set('xmppHost', self.node.get('xmppHost'))
-        self.set('xmppPort', self.node.get('xmppPort'))
-        self.set('xmppPassword', self.node.get('xmppPassword'))
-
         if not self._omf_api :
             self._omf_api = OMFAPIFactory.get_api(self.get('xmppSlice'), 
                 self.get('xmppHost'), self.get('xmppPort'), 
@@ -186,12 +152,6 @@
             msg = "Credentials are not initialzed. XMPP Connections impossible"
             self.error(msg)
             raise RuntimeError, msg
-
-        if self.get('sources'):
-            gateway = ResourceGateway.AMtoGateway[self.get('xmppHost')]
-            user = self.get('sshUser') or self.get('xmppSlice')
-            dst = user + "@"+ gateway + ":"
-            (out, err), proc = sshfuncs.rcopy(self.get('sources'), dst)
 
         super(OMFApplication, self).deploy()
 
@@ -249,12 +209,6 @@
         """ Clean the RM at the end of the experiment and release the API.
 
         """
-<<<<<<< HEAD
-        if self._omf_api :
-            OMFAPIFactory.release_api(self.get('xmppSlice'), 
-                self.get('xmppHost'), self.get('xmppPort'), 
-                self.get('xmppPassword'), exp_id = self.exp_id)
-=======
         try:
             if self._omf_api :
                 OMFAPIFactory.release_api(self.get('xmppSlice'), 
@@ -264,6 +218,5 @@
             import traceback
             err = traceback.format_exc()
             self.error(err)
->>>>>>> cc9b06a6
 
         super(OMFApplication, self).release()
